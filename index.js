--- conflicted
+++ resolved
@@ -1353,28 +1353,29 @@
 };
 
 /**
-<<<<<<< HEAD
  * Contain helper
  *
  * @method contain
  * @param {mixed} expected Value to check
-=======
+ * @param {string} message Test message
+ * @chainable
+ */
+
+Assertions.prototype.contain = function (expected, message) {
+  return this.generateTestHelper('contain', '_contain', false)(expected, message);
+}
+
+/**
  * Match helper
  *
  * @method match
  * @param {string} expected Regex to match on
->>>>>>> 8885f27d
  * @param {string} message Test message
  * @chainable
  */
 
-<<<<<<< HEAD
-Assertions.prototype.contain = function (expected, message) {
-  return this.generateTestHelper('contain', '_contain', false)(expected, message);
-=======
 Assertions.prototype.match = function (expected, message) {
   return this.generateTestHelper('match', '_match', false)(expected, message);
->>>>>>> 8885f27d
 };
 
 // HELPER METHODS
